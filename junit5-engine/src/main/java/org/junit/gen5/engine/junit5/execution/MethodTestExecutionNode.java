--- conflicted
+++ resolved
@@ -69,11 +69,7 @@
 
 		try {
 			executeBeforeMethods(testClass, testInstance);
-<<<<<<< HEAD
 			this.invokeTestMethod(context, testInstance);
-=======
-			ReflectionUtils.invokeMethod(testMethod, testInstance);
->>>>>>> 827af94c
 		}
 		catch (Throwable ex) {
 			exceptionThrown = ex;
